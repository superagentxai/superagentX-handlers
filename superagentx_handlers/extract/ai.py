import asyncio
import base64
import json
import logging
import os
<<<<<<< HEAD
import aiohttp
import asyncio

=======
import time
>>>>>>> c1757605
from typing import Optional

import aiofiles
import aiohttp
from superagentx.handler.base import BaseHandler
from superagentx.handler.decorators import tool

logger = logging.getLogger(__name__)


class ExtractAIHandler(BaseHandler):

    API_EXTRACT_ENDPOINT: str = '/extutil/api/v1/do'
    API_STATUS_ENDPOINT: str = '/extutil/api/v1/status'

    def __init__(
            self,
            prompt_name: str,
<<<<<<< HEAD
            api_token: Optional[str],
=======
            api_token: str | None = None,
>>>>>>> c1757605
            base_url: str | None = None,
            project_id: str | None = None
    ):
        super().__init__()
        self.prompt_name = prompt_name
        self.api_token = api_token or os.getenv("EXTRACT_API_TOKEN")
        self.base_url = base_url or os.getenv("BASE_URL")
        self.project_id = project_id
        self.__headers = {
            'api-token': self.api_token,
            'Content-Type': 'application/json'
        }

    @tool
    async def get_file_base64_data(self, file_path):
        """
        Read a file from the given path and return its Base64-encoded content.

        Args:
            file_path (str): The path to the file that needs to be read.
        """
        try:
            logger.info(f"Reading file {file_path}")
            # Open the PDF file in binary mode
            async with aiofiles.open(file_path, "rb") as pdf_file:
                # Read the PDF content and encode it to Base64
                return base64.b64encode(await pdf_file.read()).decode('utf-8')
        except FileNotFoundError:
            logger.info(f"File {file_path} not found...")

    async def get_invoice_json_data(self, reference_id: str):
        logger.info(f"Getting invoice json data for {reference_id}")
        get_url = f"{self.base_url}/{self.API_STATUS_ENDPOINT}/{reference_id}"

<<<<<<< HEAD
        async with aiohttp.ClientSession(headers=self.get_header()) as session:
            async with session.request("GET", get_url) as response:
=======
        async with aiohttp.ClientSession() as session:
            async with session.request("GET", get_url, headers=self.__headers) as response:
>>>>>>> c1757605
                if response.status != 200:
                    error_text = await response.text()
                    logger.error(f"Failed to fetch invoice data. Status: {response.status}, Response: {error_text}")
                    raise Exception(f"Error fetching invoice data: {response.status}")

                data = await response.json()
                logger.debug(f"Invoice JSON Data: {data}")
                return data

<<<<<<< HEAD
    async def process_request( self, post_url:str, project_id: str, file_path: str, file_data: str):
=======

    async def process_request(
            self,
            post_url,
            project_id,
            file_path,
            file_data
    ):
>>>>>>> c1757605
        payload = {
            "project_id": project_id,
            "file_name_or_path": file_path,
            "file_data": file_data,
            "instruction_type": self.prompt_name
        }
<<<<<<< HEAD
        async with aiohttp.ClientSession(headers=self.get_header()) as session:
            async with session.post(post_url, data=json.dumps(payload)) as response:
=======
        async with aiohttp.ClientSession() as session:
            async with session.post(post_url, headers=self.__headers, data=json.dumps(payload)) as response:
>>>>>>> c1757605
                if response.status == 200:
                    return await response.json()  # Directly parse JSON response
                else:
                    logger.info(f"Request to {post_url} failed with status code {response.status}...")
                    raise Exception(f"Request failed with status code {response.status}: {response.text}")

    @tool
    async def extract_api(
            self,
            file_path: str,
<<<<<<< HEAD
            file_data: str,
            poll_interval: int,
            retry: int = 10,
=======
            file_data,
            poll_interval: int,
>>>>>>> c1757605
            project_id: Optional[str] = None
    ):
        """
        Initiates a file extraction process and polls for its completion status.

        Args:
            file_path (str): The local or relative path of the file to be extracted.
            file_data (str): The base64-encoded content of the file.
            poll_interval (int): The time interval (in seconds) between polling attempts.
            retry (int): Retry to get the result. Defaults to 10.
            project_id (Optional[str], optional): An optional identifier for the project context. Defaults to None.

        Returns:
           dict or None: The extraction result data if successful, or None if extraction fails.
        """
        if not self.project_id and not project_id:
            raise ValueError(f"Project Id invalid: {project_id}")
        if self.project_id:
            project_id = self.project_id
        if not project_id:
            project_id = self.project_id

        j_res = await self.process_request(
            post_url=f"{self.base_url}{self.API_EXTRACT_ENDPOINT}",
            project_id=project_id,
            file_path=file_path,
            file_data=file_data
        )  # Detect response type
        if j_res.get('statusCode') == '200':  # DF style
            job_id = j_res['jobId']
            ref_id = j_res['referenceId']
        elif str(j_res.get('status', '')).upper() == 'SUCCESS':  # SAgentX style
            job_info = j_res.get('extractJobInfo', {})
            job_id = job_info.get('jobId')
            ref_id = job_info.get('requestId')
        else:
            logger.info('Extracting FAILED: Invalid response')
<<<<<<< HEAD
            return []
        for _ in range(0, retry):
            try:
                res = await self.get_invoice_json_data(ref_id)
                if "extractStatus" not in res:
                    return res
                if res.get("extractStatus") == "FAILED":
                    logger.error(f"Extract FAILED for job: {job_id}, Ref: {ref_id}")
                    return []
                if res.get("extractStatus") == "FINISHED":
                    logger.info(f"Extract SUCCESS for job: {job_id}, Ref: {ref_id}")
                    return res.get("extractJobInfo", {})
                logger.info(f"Extract attempt {_ + 1}/{retry} waiting {poll_interval}s for JobId: {job_id}, Ref: {ref_id}")
                await asyncio.sleep(poll_interval)
            except Exception as ex:
                logger.warning(f"Error during extract attempt {_ + 1}: {ex}")
        logger.error(f"All {retry} Extraction failed for job: {job_id}, Ref: {ref_id}")
        return []
=======
            return None

        while True:
            res = await self.get_invoice_json_data(ref_id)

            if res.get("status") == "FAILED":
                logger.error(f"Extract FAILED for job: {job_id}, Ref: {ref_id}")
                return None

            if res.get("status") == "SUCCESS":
                logger.info(f"Extract SUCCESS for job: {job_id}, Ref: {ref_id}")
                return res.get("extractJobInfo", {})

            await asyncio.sleep(poll_interval)

            logger.info(f'Extracting SUCCESS for JobId: {job_id}, Ref: {ref_id}')
            return res if return_key == 'DF' else res.get('extractJobInfo')
>>>>>>> c1757605
<|MERGE_RESOLUTION|>--- conflicted
+++ resolved
@@ -3,17 +3,13 @@
 import json
 import logging
 import os
-<<<<<<< HEAD
+import asyncio
 import aiohttp
-import asyncio
 
-=======
-import time
->>>>>>> c1757605
 from typing import Optional
 
-import aiofiles
-import aiohttp
+from functools import lru_cache
+
 from superagentx.handler.base import BaseHandler
 from superagentx.handler.decorators import tool
 
@@ -28,11 +24,7 @@
     def __init__(
             self,
             prompt_name: str,
-<<<<<<< HEAD
             api_token: Optional[str],
-=======
-            api_token: str | None = None,
->>>>>>> c1757605
             base_url: str | None = None,
             project_id: str | None = None
     ):
@@ -41,7 +33,10 @@
         self.api_token = api_token or os.getenv("EXTRACT_API_TOKEN")
         self.base_url = base_url or os.getenv("BASE_URL")
         self.project_id = project_id
-        self.__headers = {
+
+    @lru_cache(maxsize=1)
+    def get_header(self):
+        return {
             'api-token': self.api_token,
             'Content-Type': 'application/json'
         }
@@ -50,30 +45,27 @@
     async def get_file_base64_data(self, file_path):
         """
         Read a file from the given path and return its Base64-encoded content.
-
         Args:
             file_path (str): The path to the file that needs to be read.
         """
         try:
             logger.info(f"Reading file {file_path}")
             # Open the PDF file in binary mode
-            async with aiofiles.open(file_path, "rb") as pdf_file:
+            with open(file_path, "rb") as pdf_file:
                 # Read the PDF content and encode it to Base64
-                return base64.b64encode(await pdf_file.read()).decode('utf-8')
+                base64_data = base64.b64encode(pdf_file.read()).decode('utf-8')
+            return base64_data
         except FileNotFoundError:
             logger.info(f"File {file_path} not found...")
+            # print("File not found. Please provide a valid file path.")
+            return None
 
     async def get_invoice_json_data(self, reference_id: str):
         logger.info(f"Getting invoice json data for {reference_id}")
         get_url = f"{self.base_url}/{self.API_STATUS_ENDPOINT}/{reference_id}"
 
-<<<<<<< HEAD
-        async with aiohttp.ClientSession(headers=self.get_header()) as session:
-            async with session.request("GET", get_url) as response:
-=======
         async with aiohttp.ClientSession() as session:
-            async with session.request("GET", get_url, headers=self.__headers) as response:
->>>>>>> c1757605
+            async with session.get(get_url, headers=self.get_header()) as response:
                 if response.status != 200:
                     error_text = await response.text()
                     logger.error(f"Failed to fetch invoice data. Status: {response.status}, Response: {error_text}")
@@ -83,31 +75,21 @@
                 logger.debug(f"Invoice JSON Data: {data}")
                 return data
 
-<<<<<<< HEAD
-    async def process_request( self, post_url:str, project_id: str, file_path: str, file_data: str):
-=======
-
     async def process_request(
             self,
-            post_url,
-            project_id,
-            file_path,
-            file_data
+            post_url: str,
+            project_id: str,
+            file_path: str,
+            file_data: str
     ):
->>>>>>> c1757605
         payload = {
             "project_id": project_id,
             "file_name_or_path": file_path,
             "file_data": file_data,
             "instruction_type": self.prompt_name
         }
-<<<<<<< HEAD
-        async with aiohttp.ClientSession(headers=self.get_header()) as session:
-            async with session.post(post_url, data=json.dumps(payload)) as response:
-=======
         async with aiohttp.ClientSession() as session:
-            async with session.post(post_url, headers=self.__headers, data=json.dumps(payload)) as response:
->>>>>>> c1757605
+            async with session.post(post_url, headers=self.get_header(), data=json.dumps(payload)) as response:
                 if response.status == 200:
                     return await response.json()  # Directly parse JSON response
                 else:
@@ -118,14 +100,9 @@
     async def extract_api(
             self,
             file_path: str,
-<<<<<<< HEAD
             file_data: str,
             poll_interval: int,
             retry: int = 10,
-=======
-            file_data,
-            poll_interval: int,
->>>>>>> c1757605
             project_id: Optional[str] = None
     ):
         """
@@ -163,7 +140,6 @@
             ref_id = job_info.get('requestId')
         else:
             logger.info('Extracting FAILED: Invalid response')
-<<<<<<< HEAD
             return []
         for _ in range(0, retry):
             try:
@@ -181,23 +157,4 @@
             except Exception as ex:
                 logger.warning(f"Error during extract attempt {_ + 1}: {ex}")
         logger.error(f"All {retry} Extraction failed for job: {job_id}, Ref: {ref_id}")
-        return []
-=======
-            return None
-
-        while True:
-            res = await self.get_invoice_json_data(ref_id)
-
-            if res.get("status") == "FAILED":
-                logger.error(f"Extract FAILED for job: {job_id}, Ref: {ref_id}")
-                return None
-
-            if res.get("status") == "SUCCESS":
-                logger.info(f"Extract SUCCESS for job: {job_id}, Ref: {ref_id}")
-                return res.get("extractJobInfo", {})
-
-            await asyncio.sleep(poll_interval)
-
-            logger.info(f'Extracting SUCCESS for JobId: {job_id}, Ref: {ref_id}')
-            return res if return_key == 'DF' else res.get('extractJobInfo')
->>>>>>> c1757605
+        return []
--- conflicted
+++ resolved
@@ -27,11 +27,6 @@
         super().__init__()
         self.bucket_name = bucket_name
         self.region = region_name or os.getenv("AWS_REGION")
-<<<<<<< HEAD
-        aws_access_key_id = aws_access_key_id or os.getenv("AWS_ACCESS_KEY_ID")
-        aws_secret_access_key = aws_secret_access_key or os.getenv("AWS_SECRET_ACCESS_KEY")
-=======
->>>>>>> 03719d11
         self._storage = boto3.client(
            's3',
             region_name=self.region,
